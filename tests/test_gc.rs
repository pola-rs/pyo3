#![cfg(feature = "macros")]

use pyo3::class::PyTraverseError;
use pyo3::class::PyVisit;
use pyo3::prelude::*;
use pyo3::{py_run, PyCell};
use std::cell::Cell;
use std::sync::atomic::{AtomicBool, Ordering};
use std::sync::Arc;

#[path = "../src/tests/common.rs"]
mod common;

#[pyclass(freelist = 2)]
struct ClassWithFreelist {}

#[test]
fn class_with_freelist() {
    let ptr = Python::with_gil(|py| {
        let inst = Py::new(py, ClassWithFreelist {}).unwrap();
        let _inst2 = Py::new(py, ClassWithFreelist {}).unwrap();
        let ptr = inst.as_ptr();
        drop(inst);
        ptr
    });

    Python::with_gil(|py| {
        let inst3 = Py::new(py, ClassWithFreelist {}).unwrap();
        assert_eq!(ptr, inst3.as_ptr());

        let inst4 = Py::new(py, ClassWithFreelist {}).unwrap();
        assert_ne!(ptr, inst4.as_ptr())
    });
}

struct TestDropCall {
    drop_called: Arc<AtomicBool>,
}

impl Drop for TestDropCall {
    fn drop(&mut self) {
        self.drop_called.store(true, Ordering::Relaxed);
    }
}

#[allow(dead_code)]
#[pyclass]
struct DataIsDropped {
    member1: TestDropCall,
    member2: TestDropCall,
}

#[test]
fn data_is_dropped() {
    let drop_called1 = Arc::new(AtomicBool::new(false));
    let drop_called2 = Arc::new(AtomicBool::new(false));

    Python::with_gil(|py| {
        let data_is_dropped = DataIsDropped {
            member1: TestDropCall {
                drop_called: Arc::clone(&drop_called1),
            },
            member2: TestDropCall {
                drop_called: Arc::clone(&drop_called2),
            },
        };
        let inst = Py::new(py, data_is_dropped).unwrap();
        assert!(!drop_called1.load(Ordering::Relaxed));
        assert!(!drop_called2.load(Ordering::Relaxed));
        drop(inst);
    });

    assert!(drop_called1.load(Ordering::Relaxed));
    assert!(drop_called2.load(Ordering::Relaxed));
}

#[allow(dead_code)]
#[pyclass]
struct GcIntegration {
    self_ref: PyObject,
    dropped: TestDropCall,
}

#[pymethods]
impl GcIntegration {
    fn __traverse__(&self, visit: PyVisit<'_>) -> Result<(), PyTraverseError> {
        visit.call(&self.self_ref)
    }

    fn __clear__(&mut self) {
        Python::with_gil(|py| {
<<<<<<< HEAD
            self.self_ref = py.None().into_py(py);
=======
            self.self_ref = py.None();
>>>>>>> 975f182e
        });
    }
}

#[test]
fn gc_integration() {
    let drop_called = Arc::new(AtomicBool::new(false));

    Python::with_gil(|py| {
        let inst = PyCell::new(
            py,
            GcIntegration {
<<<<<<< HEAD
                self_ref: py.None().into_py(py),
=======
                self_ref: py.None(),
>>>>>>> 975f182e
                dropped: TestDropCall {
                    drop_called: Arc::clone(&drop_called),
                },
            },
        )
        .unwrap();

        let mut borrow = inst.borrow_mut();
        borrow.self_ref = inst.to_object(py);

        py_run!(py, inst, "import gc; assert inst in gc.get_objects()");
    });

    Python::with_gil(|py| {
        py.run("import gc; gc.collect()", None, None).unwrap();
        assert!(drop_called.load(Ordering::Relaxed));
    });
}

#[pyclass]
struct GcNullTraversal {
    cycle: Option<Py<Self>>,
    null: Option<Py<Self>>,
}

#[pymethods]
impl GcNullTraversal {
    fn __traverse__(&self, visit: PyVisit<'_>) -> Result<(), PyTraverseError> {
        visit.call(&self.cycle)?;
        visit.call(&self.null)?; // Should not segfault
        Ok(())
    }

    fn __clear__(&mut self) {
        self.cycle = None;
        self.null = None;
    }
}

#[test]
fn gc_null_traversal() {
    Python::with_gil(|py| {
        let obj = Py::new(
            py,
            GcNullTraversal {
                cycle: None,
                null: None,
            },
        )
        .unwrap();
        obj.borrow_mut(py).cycle = Some(obj.clone_ref(py));

        // the object doesn't have to be cleaned up, it just needs to be traversed.
        py.run("import gc; gc.collect()", None, None).unwrap();
    });
}

#[pyclass(subclass)]
struct BaseClassWithDrop {
    data: Option<Arc<AtomicBool>>,
}

#[pymethods]
impl BaseClassWithDrop {
    #[new]
    fn new() -> BaseClassWithDrop {
        BaseClassWithDrop { data: None }
    }
}

impl Drop for BaseClassWithDrop {
    fn drop(&mut self) {
        if let Some(data) = &self.data {
            data.store(true, Ordering::Relaxed);
        }
    }
}

#[pyclass(extends = BaseClassWithDrop)]
struct SubClassWithDrop {
    data: Option<Arc<AtomicBool>>,
}

#[pymethods]
impl SubClassWithDrop {
    #[new]
    fn new() -> (Self, BaseClassWithDrop) {
        (
            SubClassWithDrop { data: None },
            BaseClassWithDrop { data: None },
        )
    }
}

impl Drop for SubClassWithDrop {
    fn drop(&mut self) {
        if let Some(data) = &self.data {
            data.store(true, Ordering::Relaxed);
        }
    }
}

#[test]
fn inheritance_with_new_methods_with_drop() {
    let drop_called1 = Arc::new(AtomicBool::new(false));
    let drop_called2 = Arc::new(AtomicBool::new(false));

    Python::with_gil(|py| {
        let _typebase = py.get_type::<BaseClassWithDrop>();
        let typeobj = py.get_type::<SubClassWithDrop>();
        let inst = typeobj.call((), None).unwrap();

        let obj: &PyCell<SubClassWithDrop> = inst.downcast().unwrap();
        let mut obj_ref_mut = obj.borrow_mut();
        obj_ref_mut.data = Some(Arc::clone(&drop_called1));
        let base: &mut BaseClassWithDrop = obj_ref_mut.as_mut();
        base.data = Some(Arc::clone(&drop_called2));
    });

    assert!(drop_called1.load(Ordering::Relaxed));
    assert!(drop_called2.load(Ordering::Relaxed));
}

#[pyclass]
struct TraversableClass {
    traversed: AtomicBool,
}

impl TraversableClass {
    fn new() -> Self {
        Self {
            traversed: AtomicBool::new(false),
        }
    }
}

#[pymethods]
impl TraversableClass {
    fn __clear__(&mut self) {}

    #[allow(clippy::unnecessary_wraps)]
    fn __traverse__(&self, _visit: PyVisit<'_>) -> Result<(), PyTraverseError> {
        self.traversed.store(true, Ordering::Relaxed);
        Ok(())
    }
}

#[test]
fn gc_during_borrow() {
    Python::with_gil(|py| {
        unsafe {
            // get the traverse function
            let ty = py.get_type::<TraversableClass>().as_type_ptr();
            let traverse = get_type_traverse(ty).unwrap();

            // create an object and check that traversing it works normally
            // when it's not borrowed
            let cell = PyCell::new(py, TraversableClass::new()).unwrap();
            let obj = cell.to_object(py);
            assert!(!cell.borrow().traversed.load(Ordering::Relaxed));
            traverse(obj.as_ptr(), novisit, std::ptr::null_mut());
            assert!(cell.borrow().traversed.load(Ordering::Relaxed));

            // create an object and check that it is not traversed if the GC
            // is invoked while it is already borrowed mutably
            let cell2 = PyCell::new(py, TraversableClass::new()).unwrap();
            let obj2 = cell2.to_object(py);
            let guard = cell2.borrow_mut();
            assert!(!guard.traversed.load(Ordering::Relaxed));
            traverse(obj2.as_ptr(), novisit, std::ptr::null_mut());
            assert!(!guard.traversed.load(Ordering::Relaxed));
            drop(guard);
        }
    });
}

#[pyclass]
struct PartialTraverse {
    member: PyObject,
}

impl PartialTraverse {
    fn new(py: Python<'_>) -> Self {
<<<<<<< HEAD
        Self {
            member: py.None().into_py(py),
        }
=======
        Self { member: py.None() }
>>>>>>> 975f182e
    }
}

#[pymethods]
impl PartialTraverse {
    fn __traverse__(&self, visit: PyVisit<'_>) -> Result<(), PyTraverseError> {
        visit.call(&self.member)?;
        // In the test, we expect this to never be hit
        unreachable!()
    }
}

#[test]
fn traverse_partial() {
    Python::with_gil(|py| unsafe {
        // get the traverse function
        let ty = py.get_type::<PartialTraverse>().as_type_ptr();
        let traverse = get_type_traverse(ty).unwrap();

        // confirm that traversing errors
        let obj = Py::new(py, PartialTraverse::new(py)).unwrap();
        assert_eq!(
            traverse(obj.as_ptr(), visit_error, std::ptr::null_mut()),
            -1
        );
    })
}

#[pyclass]
struct PanickyTraverse {
    member: PyObject,
}

impl PanickyTraverse {
    fn new(py: Python<'_>) -> Self {
<<<<<<< HEAD
        Self {
            member: py.None().into_py(py),
        }
=======
        Self { member: py.None() }
>>>>>>> 975f182e
    }
}

#[pymethods]
impl PanickyTraverse {
    fn __traverse__(&self, visit: PyVisit<'_>) -> Result<(), PyTraverseError> {
        visit.call(&self.member)?;
        panic!("at the disco");
    }
}

#[test]
fn traverse_panic() {
    Python::with_gil(|py| unsafe {
        // get the traverse function
        let ty = py.get_type::<PanickyTraverse>().as_type_ptr();
        let traverse = get_type_traverse(ty).unwrap();

        // confirm that traversing errors
        let obj = Py::new(py, PanickyTraverse::new(py)).unwrap();
        assert_eq!(traverse(obj.as_ptr(), novisit, std::ptr::null_mut()), -1);
    })
}

#[pyclass]
struct TriesGILInTraverse {}

#[pymethods]
impl TriesGILInTraverse {
    fn __traverse__(&self, _visit: PyVisit<'_>) -> Result<(), PyTraverseError> {
        Python::with_gil(|_py| Ok(()))
    }
}

#[test]
fn tries_gil_in_traverse() {
    Python::with_gil(|py| unsafe {
        // get the traverse function
        let ty = py.get_type::<TriesGILInTraverse>().as_type_ptr();
        let traverse = get_type_traverse(ty).unwrap();

        // confirm that traversing panicks
        let obj = Py::new(py, TriesGILInTraverse {}).unwrap();
        assert_eq!(traverse(obj.as_ptr(), novisit, std::ptr::null_mut()), -1);
    })
}

#[pyclass]
struct HijackedTraverse {
    traversed: Cell<bool>,
    hijacked: Cell<bool>,
}

impl HijackedTraverse {
    fn new() -> Self {
        Self {
            traversed: Cell::new(false),
            hijacked: Cell::new(false),
        }
    }

    fn traversed_and_hijacked(&self) -> (bool, bool) {
        (self.traversed.get(), self.hijacked.get())
    }
}

#[pymethods]
impl HijackedTraverse {
    #[allow(clippy::unnecessary_wraps)]
    fn __traverse__(&self, _visit: PyVisit<'_>) -> Result<(), PyTraverseError> {
        self.traversed.set(true);
        Ok(())
    }
}

trait Traversable {
    fn __traverse__(&self, visit: PyVisit<'_>) -> Result<(), PyTraverseError>;
}

impl<'a> Traversable for PyRef<'a, HijackedTraverse> {
    fn __traverse__(&self, _visit: PyVisit<'_>) -> Result<(), PyTraverseError> {
        self.hijacked.set(true);
        Ok(())
    }
}

#[test]
fn traverse_cannot_be_hijacked() {
    Python::with_gil(|py| unsafe {
        // get the traverse function
        let ty = py.get_type::<HijackedTraverse>().as_type_ptr();
        let traverse = get_type_traverse(ty).unwrap();

        let cell = PyCell::new(py, HijackedTraverse::new()).unwrap();
        let obj = cell.to_object(py);
        assert_eq!(cell.borrow().traversed_and_hijacked(), (false, false));
        traverse(obj.as_ptr(), novisit, std::ptr::null_mut());
        assert_eq!(cell.borrow().traversed_and_hijacked(), (true, false));
    })
}

#[allow(dead_code)]
#[pyclass]
struct DropDuringTraversal {
    cycle: Cell<Option<Py<Self>>>,
    dropped: TestDropCall,
}

#[pymethods]
impl DropDuringTraversal {
    #[allow(clippy::unnecessary_wraps)]
    fn __traverse__(&self, _visit: PyVisit<'_>) -> Result<(), PyTraverseError> {
        self.cycle.take();
        Ok(())
    }

    fn __clear__(&mut self) {
        self.cycle.take();
    }
}

#[test]
fn drop_during_traversal_with_gil() {
    let drop_called = Arc::new(AtomicBool::new(false));

    Python::with_gil(|py| {
        let inst = Py::new(
            py,
            DropDuringTraversal {
                cycle: Cell::new(None),
                dropped: TestDropCall {
                    drop_called: Arc::clone(&drop_called),
                },
            },
        )
        .unwrap();

        inst.borrow_mut(py).cycle.set(Some(inst.clone_ref(py)));

        drop(inst);
    });

    // due to the internal GC mechanism, we may need multiple
    // (but not too many) collections to get `inst` actually dropped.
    for _ in 0..10 {
        Python::with_gil(|py| {
            py.run("import gc; gc.collect()", None, None).unwrap();
        });
    }
    assert!(drop_called.load(Ordering::Relaxed));
}

#[test]
fn drop_during_traversal_without_gil() {
    let drop_called = Arc::new(AtomicBool::new(false));

    let inst = Python::with_gil(|py| {
        let inst = Py::new(
            py,
            DropDuringTraversal {
                cycle: Cell::new(None),
                dropped: TestDropCall {
                    drop_called: Arc::clone(&drop_called),
                },
            },
        )
        .unwrap();

        inst.borrow_mut(py).cycle.set(Some(inst.clone_ref(py)));

        inst
    });

    drop(inst);

    // due to the internal GC mechanism, we may need multiple
    // (but not too many) collections to get `inst` actually dropped.
    for _ in 0..10 {
        Python::with_gil(|py| {
            py.run("import gc; gc.collect()", None, None).unwrap();
        });
    }
    assert!(drop_called.load(Ordering::Relaxed));
}

#[pyclass(unsendable)]
struct UnsendableTraversal {
    traversed: Cell<bool>,
}

#[pymethods]
impl UnsendableTraversal {
    fn __clear__(&mut self) {}

    #[allow(clippy::unnecessary_wraps)]
    fn __traverse__(&self, _visit: PyVisit<'_>) -> Result<(), PyTraverseError> {
        self.traversed.set(true);
        Ok(())
    }
}

#[test]
#[cfg(not(target_arch = "wasm32"))] // We are building wasm Python with pthreads disabled
fn unsendable_are_not_traversed_on_foreign_thread() {
    Python::with_gil(|py| unsafe {
        let ty = py.get_type::<UnsendableTraversal>().as_type_ptr();
        let traverse = get_type_traverse(ty).unwrap();

        let obj = Py::new(
            py,
            UnsendableTraversal {
                traversed: Cell::new(false),
            },
        )
        .unwrap();

        let ptr = SendablePtr(obj.as_ptr());

        std::thread::spawn(move || {
            // traversal on foreign thread is a no-op
            assert_eq!(traverse({ ptr }.0, novisit, std::ptr::null_mut()), 0);
        })
        .join()
        .unwrap();

        assert!(!obj.borrow(py).traversed.get());

        // traversal on home thread still works
        assert_eq!(traverse({ ptr }.0, novisit, std::ptr::null_mut()), 0);

        assert!(obj.borrow(py).traversed.get());
    });
}

// Manual traversal utilities

unsafe fn get_type_traverse(tp: *mut pyo3::ffi::PyTypeObject) -> Option<pyo3::ffi::traverseproc> {
    std::mem::transmute(pyo3::ffi::PyType_GetSlot(tp, pyo3::ffi::Py_tp_traverse))
}

// a dummy visitor function
extern "C" fn novisit(
    _object: *mut pyo3::ffi::PyObject,
    _arg: *mut core::ffi::c_void,
) -> std::os::raw::c_int {
    0
}

// a visitor function which errors (returns nonzero code)
extern "C" fn visit_error(
    _object: *mut pyo3::ffi::PyObject,
    _arg: *mut core::ffi::c_void,
) -> std::os::raw::c_int {
    -1
}

#[derive(Clone, Copy)]
struct SendablePtr(*mut pyo3::ffi::PyObject);

unsafe impl Send for SendablePtr {}<|MERGE_RESOLUTION|>--- conflicted
+++ resolved
@@ -89,11 +89,7 @@
 
     fn __clear__(&mut self) {
         Python::with_gil(|py| {
-<<<<<<< HEAD
-            self.self_ref = py.None().into_py(py);
-=======
             self.self_ref = py.None();
->>>>>>> 975f182e
         });
     }
 }
@@ -106,11 +102,7 @@
         let inst = PyCell::new(
             py,
             GcIntegration {
-<<<<<<< HEAD
-                self_ref: py.None().into_py(py),
-=======
                 self_ref: py.None(),
->>>>>>> 975f182e
                 dropped: TestDropCall {
                     drop_called: Arc::clone(&drop_called),
                 },
@@ -294,13 +286,7 @@
 
 impl PartialTraverse {
     fn new(py: Python<'_>) -> Self {
-<<<<<<< HEAD
-        Self {
-            member: py.None().into_py(py),
-        }
-=======
         Self { member: py.None() }
->>>>>>> 975f182e
     }
 }
 
@@ -336,13 +322,7 @@
 
 impl PanickyTraverse {
     fn new(py: Python<'_>) -> Self {
-<<<<<<< HEAD
-        Self {
-            member: py.None().into_py(py),
-        }
-=======
         Self { member: py.None() }
->>>>>>> 975f182e
     }
 }
 
