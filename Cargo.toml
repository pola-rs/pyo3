--- conflicted
+++ resolved
@@ -56,7 +56,7 @@
 trybuild = ">=1.0.70"
 proptest = { version = "1.0", default-features = false, features = ["std"] }
 send_wrapper = "0.6"
-scoped-tls = "1.0"
+scoped-tls-hkt = "0.1"
 serde = { version = "1.0", features = ["derive"] }
 serde_json = "1.0.61"
 rayon = "1.6.1"
@@ -106,8 +106,6 @@
 # Changes `Python::with_gil` to automatically initialize the Python interpreter if needed.
 auto-initialize = []
 
-<<<<<<< HEAD
-=======
 # Allows use of the deprecated "GIL Refs" APIs.
 gil-refs = ["pyo3-macros/gil-refs"]
 
@@ -117,7 +115,6 @@
 # Optimizes PyObject to Vec conversion and so on.
 nightly = []
 
->>>>>>> 388d1760
 # Activates all additional features
 # This is mostly intended for testing purposes - activating *all* of these isn't particularly useful.
 full = [
