# Python Classes

PyO3 exposes a group of attributes powered by Rust's proc macro system for defining Python classes as Rust structs.

The main attribute is `#[pyclass]`, which is placed upon a Rust `struct` or a fieldless `enum` (a.k.a. C-like enum) to generate a Python type for it. They will usually also have *one* `#[pymethods]`-annotated `impl` block for the struct, which is used to define Python methods and constants for the generated Python type. (If the [`multiple-pymethods`] feature is enabled each `#[pyclass]` is allowed to have multiple `#[pymethods]` blocks.) Finally, there may be multiple `#[pyproto]` trait implementations for the struct, which are used to define certain python magic methods such as `__str__`.

This chapter will discuss the functionality and configuration these attributes offer. Below is a list of links to the relevant section of this chapter for each:

- [`#[pyclass]`](#defining-a-new-class)
  - [`#[pyo3(get, set)]`](#object-properties-using-pyo3get-set)
- [`#[pymethods]`](#instance-methods)
  - [`#[new]`](#constructor)
  - [`#[getter]`](#object-properties-using-getter-and-setter)
  - [`#[setter]`](#object-properties-using-getter-and-setter)
  - [`#[staticmethod]`](#static-methods)
  - [`#[classmethod]`](#class-methods)
  - [`#[classattr]`](#class-attributes)
  - [`#[args]`](#method-arguments)
- [`#[pyproto]`](class/protocols.html)

## Defining a new class

To define a custom Python class, add the `#[pyclass]` attribute to a Rust struct or a fieldless enum.
```rust
# #![allow(dead_code)]
# use pyo3::prelude::*;
#[pyclass]
struct MyClass {
    # #[pyo3(get)]
    num: i32,
}

#[pyclass]
enum MyEnum {
    Variant,
    OtherVariant = 30, // PyO3 supports custom discriminants.
}
```

Because Python objects are freely shared between threads by the Python interpreter, all types annotated with `#[pyclass]` must implement `Send` (unless annotated with [`#[pyclass(unsendable)]`](#customizing-the-class)).

The above example generates implementations for [`PyTypeInfo`], [`PyTypeObject`], and [`PyClass`] for `MyClass` and `MyEnum`. To see these generated implementations, refer to the [implementation details](#implementation-details) at the end of this chapter.

## Adding the class to a module

Custom Python classes can then be added to a module using `add_class()`.

```rust
# use pyo3::prelude::*;
# #[pyclass]
# struct MyClass {
#    #[allow(dead_code)]
#    num: i32,
# }
#[pymodule]
fn mymodule(_py: Python, m: &PyModule) -> PyResult<()> {
    m.add_class::<MyClass>()?;
    Ok(())
}
```

## PyCell and interior mutability

You sometimes need to convert your `pyclass` into a Python object and access it
from Rust code (e.g., for testing it).
[`PyCell`] is the primary interface for that.

`PyCell<T: PyClass>` is always allocated in the Python heap, so Rust doesn't have ownership of it.
In other words, Rust code can only extract a `&PyCell<T>`, not a `PyCell<T>`.

Thus, to mutate data behind `&PyCell` safely, PyO3 employs the
[Interior Mutability Pattern](https://doc.rust-lang.org/book/ch15-05-interior-mutability.html)
like [`RefCell`].

Users who are familiar with `RefCell` can use `PyCell` just like `RefCell`.

For users who are not very familiar with `RefCell`, here is a reminder of Rust's rules of borrowing:
- At any given time, you can have either (but not both of) one mutable reference or any number of immutable references.
- References must always be valid.

`PyCell`, like `RefCell`, ensures these borrowing rules by tracking references at runtime.

```rust
# use pyo3::prelude::*;
#[pyclass]
struct MyClass {
    #[pyo3(get)]
    num: i32,
}
Python::with_gil(|py| {
    let obj = PyCell::new(py, MyClass { num: 3}).unwrap();
    {
        let obj_ref = obj.borrow(); // Get PyRef
        assert_eq!(obj_ref.num, 3);
        // You cannot get PyRefMut unless all PyRefs are dropped
        assert!(obj.try_borrow_mut().is_err());
    }
    {
        let mut obj_mut = obj.borrow_mut(); // Get PyRefMut
        obj_mut.num = 5;
        // You cannot get any other refs until the PyRefMut is dropped
        assert!(obj.try_borrow().is_err());
        assert!(obj.try_borrow_mut().is_err());
    }

    // You can convert `&PyCell` to a Python object
    pyo3::py_run!(py, obj, "assert obj.num == 5");
});
```

`&PyCell<T>` is bounded by the same lifetime as a [`GILGuard`].
To make the object longer lived (for example, to store it in a struct on the
Rust side), you can use `Py<T>`, which stores an object longer than the GIL
lifetime, and therefore needs a `Python<'_>` token to access.

```rust
# use pyo3::prelude::*;
#[pyclass]
struct MyClass {
    num: i32,
}

fn return_myclass() -> Py<MyClass> {
    Python::with_gil(|py| Py::new(py, MyClass { num: 1 }).unwrap())
}

let obj = return_myclass();

Python::with_gil(|py|{
    let cell = obj.as_ref(py); // Py<MyClass>::as_ref returns &PyCell<MyClass>
    let obj_ref = cell.borrow(); // Get PyRef<T>
    assert_eq!(obj_ref.num, 1);
});
```

## Customizing the class

The `#[pyclass]` macro accepts the following parameters:

* `name="XXX"` - Set the class name shown in Python code. By default, the struct name is used as the class name.
* `freelist=XXX` - The `freelist` parameter adds support of free allocation list to custom class.
The performance improvement applies to types that are often created and deleted in a row,
so that they can benefit from a freelist. `XXX` is a number of items for the free list.
* `gc` - Classes with the `gc` parameter participate in Python garbage collection.
If a custom class contains references to other Python objects that can be collected, the [`PyGCProtocol`]({{#PYO3_DOCS_URL}}/pyo3/class/gc/trait.PyGCProtocol.html) trait has to be implemented.
* `weakref` - Adds support for Python weak references.
* `extends=BaseType` - Use a custom base class. The base `BaseType` must implement `PyTypeInfo`. `enum` pyclasses can't use a custom base class.
* `subclass` - Allows Python classes to inherit from this class. `enum` pyclasses can't be inherited from.
* `dict` - Adds `__dict__` support, so that the instances of this type have a dictionary containing arbitrary instance variables.
* `unsendable` - Making it safe to expose `!Send` structs to Python, where all object can be accessed
   by multiple threads. A class marked with `unsendable` panics when accessed by another thread.
* `module="XXX"` - Set the name of the module the class will be shown as defined in. If not given, the class
  will be a virtual member of the `builtins` module.

## Constructor

By default it is not possible to create an instance of a custom class from Python code.
To declare a constructor, you need to define a method and annotate it with the `#[new]`
attribute. Only Python's `__new__` method can be specified, `__init__` is not available.

```rust
# use pyo3::prelude::*;
#[pyclass]
struct MyClass {
    # #[allow(dead_code)]
    num: i32,
}

#[pymethods]
impl MyClass {
    #[new]
    fn new(num: i32) -> Self {
        MyClass { num }
    }
}
```

Alternatively, if your `new` method may fail you can return `PyResult<Self>`.
```rust
# use pyo3::prelude::*;
#[pyclass]
struct MyClass {
    # #[allow(dead_code)]
    num: i32,
}

#[pymethods]
impl MyClass {
    #[new]
    fn new(num: i32) -> PyResult<Self> {
        Ok(MyClass { num })
    }
}
```

If no method marked with `#[new]` is declared, object instances can only be
created from Rust, but not from Python.

For arguments, see the `Method arguments` section below.

### Return type

Generally, `#[new]` method have to return `T: Into<PyClassInitializer<Self>>` or
`PyResult<T> where T: Into<PyClassInitializer<Self>>`.

For constructors that may fail, you should wrap the return type in a PyResult as well.
Consult the table below to determine which type your constructor should return:

|                             | **Cannot fail**           | **May fail**                      |
|-----------------------------|---------------------------|-----------------------------------|
|**No inheritance**           | `T`                       | `PyResult<T>`                     |
|**Inheritance(T Inherits U)**| `(T, U)`                  | `PyResult<(T, U)>`                |
|**Inheritance(General Case)**| [`PyClassInitializer<T>`] | `PyResult<PyClassInitializer<T>>` |

## Inheritance

By default, `PyAny` is used as the base class. To override this default,
use the `extends` parameter for `pyclass` with the full path to the base class.

For convenience, `(T, U)` implements `Into<PyClassInitializer<T>>` where `U` is the
baseclass of `T`.
But for more deeply nested inheritance, you have to return `PyClassInitializer<T>`
explicitly.

To get a parent class from a child, use [`PyRef`] instead of `&self` for methods,
or [`PyRefMut`] instead of `&mut self`.
Then you can access a parent class by `self_.as_ref()` as `&Self::BaseClass`,
or by `self_.into_super()` as `PyRef<Self::BaseClass>`.

```rust
# use pyo3::prelude::*;

#[pyclass(subclass)]
struct BaseClass {
    val1: usize,
}

#[pymethods]
impl BaseClass {
    #[new]
    fn new() -> Self {
        BaseClass { val1: 10 }
    }

    pub fn method(&self) -> PyResult<usize> {
        Ok(self.val1)
    }
}

#[pyclass(extends=BaseClass, subclass)]
struct SubClass {
    val2: usize,
}

#[pymethods]
impl SubClass {
    #[new]
    fn new() -> (Self, BaseClass) {
        (SubClass { val2: 15 }, BaseClass::new())
    }

    fn method2(self_: PyRef<Self>) -> PyResult<usize> {
        let super_ = self_.as_ref();  // Get &BaseClass
        super_.method().map(|x| x * self_.val2)
    }
}

#[pyclass(extends=SubClass)]
struct SubSubClass {
    val3: usize,
}

#[pymethods]
impl SubSubClass {
    #[new]
    fn new() -> PyClassInitializer<Self> {
        PyClassInitializer::from(SubClass::new())
            .add_subclass(SubSubClass{val3: 20})
    }

    fn method3(self_: PyRef<Self>) -> PyResult<usize> {
        let v = self_.val3;
        let super_ = self_.into_super();  // Get PyRef<SubClass>
        SubClass::method2(super_).map(|x| x * v)
    }
}
# Python::with_gil(|py| {
#     let subsub = pyo3::PyCell::new(py, SubSubClass::new()).unwrap();
#     pyo3::py_run!(py, subsub, "assert subsub.method3() == 3000")
# });
```

You can also inherit native types such as `PyDict`, if they implement
[`PySizedLayout`]({{#PYO3_DOCS_URL}}/pyo3/type_object/trait.PySizedLayout.html). However, this is not supported when building for the Python limited API (aka the `abi3` feature of PyO3).

However, because of some technical problems, we don't currently provide safe upcasting methods for types
that inherit native types. Even in such cases, you can unsafely get a base class by raw pointer conversion.

```rust
# #[cfg(not(Py_LIMITED_API))] {
# use pyo3::prelude::*;
use pyo3::types::PyDict;
use pyo3::AsPyPointer;
use std::collections::HashMap;

#[pyclass(extends=PyDict)]
#[derive(Default)]
struct DictWithCounter {
    counter: HashMap<String, usize>,
}

#[pymethods]
impl DictWithCounter {
    #[new]
    fn new() -> Self {
        Self::default()
    }
    fn set(mut self_: PyRefMut<Self>, key: String, value: &PyAny) -> PyResult<()> {
        self_.counter.entry(key.clone()).or_insert(0);
        let py = self_.py();
        let dict: &PyDict = unsafe { py.from_borrowed_ptr_or_err(self_.as_ptr())? };
        dict.set_item(key, value)
    }
}
# Python::with_gil(|py| {
#     let cnt = pyo3::PyCell::new(py, DictWithCounter::new()).unwrap();
#     pyo3::py_run!(py, cnt, "cnt.set('abc', 10); assert cnt['abc'] == 10")
# });
# }
```

If `SubClass` does not provide a baseclass initialization, the compilation fails.
```rust,compile_fail
# use pyo3::prelude::*;

#[pyclass]
struct BaseClass {
    val1: usize,
}

#[pyclass(extends=BaseClass)]
struct SubClass {
    val2: usize,
}

#[pymethods]
impl SubClass {
    #[new]
    fn new() -> Self {
        SubClass { val2: 15 }
    }
}
```

## Object properties

PyO3 supports two ways to add properties to your `#[pyclass]`:
- For simple struct fields with no side effects, a `#[pyo3(get, set)]` attribute can be added directly to the field definition in the `#[pyclass]`.
- For properties which require computation you can define `#[getter]` and `#[setter]` functions in the [`#[pymethods]`](#instance-methods) block.

We'll cover each of these in the following sections.

### Object properties using `#[pyo3(get, set)]`

For simple cases where a member variable is just read and written with no side effects, you can declare getters and setters in your `#[pyclass]` field definition using the `pyo3` attribute, like in the example below:

```rust
# use pyo3::prelude::*;
#[pyclass]
struct MyClass {
    #[pyo3(get, set)]
    num: i32
}
```

The above would make the `num` field available for reading and writing as a `self.num` Python property. To expose the property with a different name to the field, specify this alongside the rest of the options, e.g. `#[pyo3(get, set, name = "custom_name")]`.

Properties can be readonly or writeonly by using just `#[pyo3(get)]` or `#[pyo3(set)]` respectively.

To use these annotations, your field type must implement some conversion traits:
- For `get` the field type must implement both `IntoPy<PyObject>` and `Clone`.
- For `set` the field type must implement `FromPyObject`.

### Object properties using `#[getter]` and `#[setter]`

For cases which don't satisfy the `#[pyo3(get, set)]` trait requirements, or need side effects, descriptor methods can be defined in a `#[pymethods]` `impl` block.

This is done using the `#[getter]` and `#[setter]` attributes, like in the example below:

```rust
# use pyo3::prelude::*;
#[pyclass]
struct MyClass {
    num: i32,
}

#[pymethods]
impl MyClass {
    #[getter]
    fn num(&self) -> PyResult<i32> {
        Ok(self.num)
    }
}
```

A getter or setter's function name is used as the property name by default. There are several
ways how to override the name.

If a function name starts with `get_` or `set_` for getter or setter respectively,
the descriptor name becomes the function name with this prefix removed. This is also useful in case of
Rust keywords like `type`
([raw identifiers](https://doc.rust-lang.org/edition-guide/rust-2018/module-system/raw-identifiers.html)
can be used since Rust 2018).

```rust
# use pyo3::prelude::*;
# #[pyclass]
# struct MyClass {
#     num: i32,
# }
#[pymethods]
impl MyClass {
    #[getter]
    fn get_num(&self) -> PyResult<i32> {
        Ok(self.num)
    }

    #[setter]
    fn set_num(&mut self, value: i32) -> PyResult<()> {
        self.num = value;
        Ok(())
    }
}
```

In this case, a property `num` is defined and available from Python code as `self.num`.

Both the `#[getter]` and `#[setter]` attributes accept one parameter.
If this parameter is specified, it is used as the property name, i.e.

```rust
# use pyo3::prelude::*;
# #[pyclass]
# struct MyClass {
#    num: i32,
# }
#[pymethods]
impl MyClass {
    #[getter(number)]
    fn num(&self) -> PyResult<i32> {
        Ok(self.num)
    }

    #[setter(number)]
    fn set_num(&mut self, value: i32) -> PyResult<()> {
        self.num = value;
        Ok(())
    }
}
```

In this case, the property `number` is defined and available from Python code as `self.number`.

Attributes defined by `#[setter]` or `#[pyo3(set)]` will always raise `AttributeError` on `del`
operations. Support for defining custom `del` behavior is tracked in
[#1778](https://github.com/PyO3/pyo3/issues/1778).

## Instance methods

To define a Python compatible method, an `impl` block for your struct has to be annotated with the
`#[pymethods]` attribute. PyO3 generates Python compatible wrappers for all functions in this
block with some variations, like descriptors, class method static methods, etc.

Since Rust allows any number of `impl` blocks, you can easily split methods
between those accessible to Python (and Rust) and those accessible only to Rust. However to have multiple
`#[pymethods]`-annotated `impl` blocks for the same struct you must enable the [`multiple-pymethods`] feature of PyO3.

```rust
# use pyo3::prelude::*;
# #[pyclass]
# struct MyClass {
#     num: i32,
# }
#[pymethods]
impl MyClass {
    fn method1(&self) -> PyResult<i32> {
        Ok(10)
    }

    fn set_method(&mut self, value: i32) -> PyResult<()> {
        self.num = value;
        Ok(())
    }
}
```

Calls to these methods are protected by the GIL, so both `&self` and `&mut self` can be used.
The return type must be `PyResult<T>` or `T` for some `T` that implements `IntoPy<PyObject>`;
the latter is allowed if the method cannot raise Python exceptions.

A `Python` parameter can be specified as part of method signature, in this case the `py` argument
gets injected by the method wrapper, e.g.

```rust
# use pyo3::prelude::*;
# #[pyclass]
# struct MyClass {
# #[allow(dead_code)]
#     num: i32,
# }
#[pymethods]
impl MyClass {
    fn method2(&self, py: Python) -> PyResult<i32> {
        Ok(10)
    }
}
```

From the Python perspective, the `method2` in this example does not accept any arguments.

## Class methods

To create a class method for a custom class, the method needs to be annotated
with the `#[classmethod]` attribute.
This is the equivalent of the Python decorator `@classmethod`.

```rust
# use pyo3::prelude::*;
# use pyo3::types::PyType;
# #[pyclass]
# struct MyClass {
#     #[allow(dead_code)]
#     num: i32,
# }
#[pymethods]
impl MyClass {
    #[classmethod]
    fn cls_method(cls: &PyType) -> PyResult<i32> {
        Ok(10)
    }
}
```

Declares a class method callable from Python.

* The first parameter is the type object of the class on which the method is called.
  This may be the type object of a derived class.
* The first parameter implicitly has type `&PyType`.
* For details on `parameter-list`, see the documentation of `Method arguments` section.
* The return type must be `PyResult<T>` or `T` for some `T` that implements `IntoPy<PyObject>`.

## Static methods

To create a static method for a custom class, the method needs to be annotated with the
`#[staticmethod]` attribute. The return type must be `T` or `PyResult<T>` for some `T` that implements
`IntoPy<PyObject>`.

```rust
# use pyo3::prelude::*;
# #[pyclass]
# struct MyClass {
#     #[allow(dead_code)]
#     num: i32,
# }
#[pymethods]
impl MyClass {
    #[staticmethod]
    fn static_method(param1: i32, param2: &str) -> PyResult<i32> {
        Ok(10)
    }
}
```

## Class attributes

To create a class attribute (also called [class variable][classattr]), a method without
any arguments can be annotated with the `#[classattr]` attribute. The return type must be `T` for
some `T` that implements `IntoPy<PyObject>`.

```rust
# use pyo3::prelude::*;
# #[pyclass]
# struct MyClass {}
#[pymethods]
impl MyClass {
    #[classattr]
    fn my_attribute() -> String {
        "hello".to_string()
    }
}

Python::with_gil(|py| {
    let my_class = py.get_type::<MyClass>();
    pyo3::py_run!(py, my_class, "assert my_class.my_attribute == 'hello'")
});
```

Note that unlike class variables defined in Python code, class attributes defined in Rust cannot
be mutated at all:
```rust,ignore
// Would raise a `TypeError: can't set attributes of built-in/extension type 'MyClass'`
pyo3::py_run!(py, my_class, "my_class.my_attribute = 'foo'")
```

If the class attribute is defined with `const` code only, one can also annotate associated
constants:

```rust
# use pyo3::prelude::*;
# #[pyclass]
# struct MyClass {}
#[pymethods]
impl MyClass {
    #[classattr]
    const MY_CONST_ATTRIBUTE: &'static str = "foobar";
}
```

## Method arguments

By default, PyO3 uses function signatures to determine which arguments are required. Then it scans
the incoming `args` and `kwargs` parameters. If it can not find all required
parameters, it raises a `TypeError` exception. It is possible to override the default behavior
with the `#[args(...)]` attribute. This attribute accepts a comma separated list of parameters in
the form of `attr_name="default value"`. Each parameter has to match the method parameter by name.

Each parameter can be one of the following types:

 * `"/"`: positional-only arguments separator, each parameter defined before `"/"` is a
   positional-only parameter.
   Corresponds to python's `def meth(arg1, arg2, ..., /, argN..)`.
 * `"*"`: var arguments separator, each parameter defined after `"*"` is a keyword-only parameter.
   Corresponds to python's `def meth(*, arg1.., arg2=..)`.
 * `args="*"`: "args" is var args, corresponds to Python's `def meth(*args)`. Type of the `args`
   parameter has to be `&PyTuple`.
 * `kwargs="**"`: "kwargs" receives keyword arguments, corresponds to Python's `def meth(**kwargs)`.
   The type of the `kwargs` parameter has to be `Option<&PyDict>`.
 * `arg="Value"`: arguments with default value. Corresponds to Python's `def meth(arg=Value)`.
   If the `arg` argument is defined after var arguments, it is treated as a keyword-only argument.
   Note that `Value` has to be valid rust code, PyO3 just inserts it into the generated
   code unmodified.

Example:
```rust
# use pyo3::prelude::*;
use pyo3::types::{PyDict, PyTuple};
#
# #[pyclass]
# struct MyClass {
#     num: i32,
# }
#[pymethods]
impl MyClass {
    #[new]
    #[args(num = "-1")]
    fn new(num: i32) -> Self {
        MyClass { num }
    }

    #[args(
        num = "10",
        py_args = "*",
        name = "\"Hello\"",
        py_kwargs = "**"
    )]
    fn method(
        &mut self,
        num: i32,
        name: &str,
        py_args: &PyTuple,
        py_kwargs: Option<&PyDict>,
    ) -> PyResult<String> {
        self.num = num;
        Ok(format!(
            "py_args={:?}, py_kwargs={:?}, name={}, num={}",
            py_args, py_kwargs, name, self.num
        ))
    }

    fn make_change(&mut self, num: i32) -> PyResult<String> {
        self.num = num;
        Ok(format!("num={}", self.num))
    }
}
```
N.B. the position of the `"/"` and `"*"` arguments (if included) control the system of handling positional and keyword arguments. In Python:
```python
import mymodule

mc = mymodule.MyClass()
print(mc.method(44, False, "World", 666, x=44, y=55))
print(mc.method(num=-1, name="World"))
print(mc.make_change(44, False))
```
Produces output:
```text
py_args=('World', 666), py_kwargs=Some({'x': 44, 'y': 55}), name=Hello, num=44
py_args=(), py_kwargs=None, name=World, num=-1
num=44
num=-1
```

## Making class method signatures available to Python

The [`#[pyo3(text_signature = "...")]`](./function.md#text_signature) option for `#[pyfunction]` also works for classes and methods:

```rust
# #![allow(dead_code)]
use pyo3::prelude::*;
use pyo3::types::PyType;

// it works even if the item is not documented:
#[pyclass]
#[pyo3(text_signature = "(c, d, /)")]
struct MyClass {}

#[pymethods]
impl MyClass {
    // the signature for the constructor is attached
    // to the struct definition instead.
    #[new]
    fn new(c: i32, d: &str) -> Self {
        Self {}
    }
    // the self argument should be written $self
    #[pyo3(text_signature = "($self, e, f)")]
    fn my_method(&self, e: i32, f: i32) -> i32 {
        e + f
    }
    #[classmethod]
    #[pyo3(text_signature = "(cls, e, f)")]
    fn my_class_method(cls: &PyType, e: i32, f: i32) -> i32 {
        e + f
    }
    #[staticmethod]
    #[pyo3(text_signature = "(e, f)")]
    fn my_static_method(e: i32, f: i32) -> i32 {
        e + f
    }
}
#
# fn main() -> PyResult<()> {
#     Python::with_gil(|py| {
#         let inspect = PyModule::import(py, "inspect")?.getattr("signature")?;
#         let module = PyModule::new(py, "my_module")?;
#         module.add_class::<MyClass>()?;
#         let class = module.getattr("MyClass")?;
#
#         if cfg!(not(Py_LIMITED_API)) || py.version_info() >= (3, 10)  {
#             let doc: String = class.getattr("__doc__")?.extract()?;
#             assert_eq!(doc, "");
#
#             let sig: String = inspect
#                 .call1((class,))?
#                 .call_method0("__str__")?
#                 .extract()?;
#             assert_eq!(sig, "(c, d, /)");
#         } else {
#             let doc: String = class.getattr("__doc__")?.extract()?;
#             assert_eq!(doc, "");
#
#             inspect.call1((class,)).expect_err("`text_signature` on classes is not compatible with compilation in `abi3` mode until Python 3.10 or greater");
#          }
#
#         {
#             let method = class.getattr("my_method")?;
#
#             assert!(method.getattr("__doc__")?.is_none());
#
#             let sig: String = inspect
#                 .call1((method,))?
#                 .call_method0("__str__")?
#                 .extract()?;
#             assert_eq!(sig, "(self, /, e, f)");
#         }
#
#         {
#             let method = class.getattr("my_class_method")?;
#
#             assert!(method.getattr("__doc__")?.is_none());
#
#             let sig: String = inspect
#                 .call1((method,))?
#                 .call_method0("__str__")?
#                 .extract()?;
#             assert_eq!(sig, "(cls, e, f)");
#         }
#
#         {
#             let method = class.getattr("my_static_method")?;
#
#             assert!(method.getattr("__doc__")?.is_none());
#
#             let sig: String = inspect
#                 .call1((method,))?
#                 .call_method0("__str__")?
#                 .extract()?;
#             assert_eq!(sig, "(e, f)");
#         }
#
#         Ok(())
#     })
# }
```

Note that `text_signature` on classes is not compatible with compilation in
`abi3` mode until Python 3.10 or greater.

## #[pyclass] enums

Currently PyO3 only supports fieldless enums. PyO3 adds a class attribute for each variant, so you can access them in Python without defining `#[new]`. PyO3 also provides default implementations of `__richcmp__` and `__int__`, so they can be compared using `==`:

```rust
# use pyo3::prelude::*;
#[pyclass]
enum MyEnum {
    Variant,
    OtherVariant,
}

Python::with_gil(|py| {
    let x = Py::new(py, MyEnum::Variant).unwrap();
    let y = Py::new(py, MyEnum::OtherVariant).unwrap();
    let cls = py.get_type::<MyEnum>();
    pyo3::py_run!(py, x y cls, r#"
        assert x == cls.Variant
        assert y == cls.OtherVariant
        assert x != y
    "#)
})
```

You can also convert your enums into `int`:

```rust
# use pyo3::prelude::*;
#[pyclass]
enum MyEnum {
    Variant,
    OtherVariant = 10,
}

Python::with_gil(|py| {
    let cls = py.get_type::<MyEnum>();
    let x = MyEnum::Variant as i32; // The exact value is assigned by the compiler.
    pyo3::py_run!(py, cls x, r#"
        assert int(cls.Variant) == x
        assert int(cls.OtherVariant) == 10
        assert cls.OtherVariant == 10  # You can also compare against int.
        assert 10 == cls.OtherVariant
    "#)
})
```

PyO3 also provides `__repr__` for enums:

```rust
# use pyo3::prelude::*;
#[pyclass]
enum MyEnum{
    Variant,
    OtherVariant,
}

Python::with_gil(|py| {
    let cls = py.get_type::<MyEnum>();
    let x = Py::new(py, MyEnum::Variant).unwrap();
    pyo3::py_run!(py, cls x, r#"
        assert repr(x) == 'MyEnum.Variant'
        assert repr(cls.OtherVariant) == 'MyEnum.OtherVariant'
    "#)
})
```

All methods defined by PyO3 can be overriden. For example here's how you override `__repr__`:

```rust
# use pyo3::prelude::*;
#[pyclass]
enum MyEnum {
    Answer = 42,
}

#[pymethods]
impl MyEnum {
    fn __repr__(&self) -> &'static str {
        "42"
    }
}

Python::with_gil(|py| {
    let cls = py.get_type::<MyEnum>();
    pyo3::py_run!(py, cls, "assert repr(cls.Answer) == '42'")
})
```

You may not use enums as a base class or let enums inherit from other classes.

```rust,compile_fail
# use pyo3::prelude::*;
#[pyclass(subclass)]
enum BadBase{
    Var1,
}
```

```rust,compile_fail
# use pyo3::prelude::*;

#[pyclass(subclass)]
struct Base;

#[pyclass(extends=Base)]
enum BadSubclass{
    Var1,
}
```

`#[pyclass]` enums are currently not interoperable with `IntEnum` in Python.

## Implementation details

The `#[pyclass]` macros rely on a lot of conditional code generation: each `#[pyclass]` can optionally have a `#[pymethods]` block as well as several different possible `#[pyproto]` trait implementations.

To support this flexibility the `#[pyclass]` macro expands to a blob of boilerplate code which sets up the structure for ["dtolnay specialization"](https://github.com/dtolnay/case-studies/blob/master/autoref-specialization/README.md). This implementation pattern enables the Rust compiler to use `#[pymethods]` and `#[pyproto]` implementations when they are present, and fall back to default (empty) definitions when they are not.

This simple technique works for the case when there is zero or one implementations. To support multiple `#[pymethods]` for a `#[pyclass]` (in the [`multiple-pymethods`] feature), a registry mechanism provided by the [`inventory`](https://github.com/dtolnay/inventory) crate is used instead. This collects `impl`s at library load time, but isn't supported on all platforms. See [inventory: how it works](https://github.com/dtolnay/inventory#how-it-works) for more details.

The `#[pyclass]` macro expands to roughly the code seen below. The `PyClassImplCollector` is the type used internally by PyO3 for dtolnay specialization:

```rust
# #[cfg(not(feature = "multiple-pymethods"))] {
<<<<<<< HEAD

=======
# use pyo3::prelude::*;
// Note: the implementation differs slightly with the `multiple-pymethods` feature enabled.
struct MyClass {
    # #[allow(dead_code)]
    num: i32,
}
unsafe impl ::pyo3::type_object::PyTypeInfo for MyClass {
    type AsRefTarget = ::pyo3::PyCell<Self>;
    const NAME: &'static str = "MyClass";
    const MODULE: ::std::option::Option<&'static str> = ::std::option::Option::None;
    #[inline]
    fn type_object_raw(py: ::pyo3::Python<'_>) -> *mut ::pyo3::ffi::PyTypeObject {
        use ::pyo3::type_object::LazyStaticType;
        static TYPE_OBJECT: LazyStaticType = LazyStaticType::new();
        TYPE_OBJECT.get_or_init::<Self>(py)
    }
}

impl ::pyo3::PyClass for MyClass {
    type Dict = ::pyo3::impl_::pyclass::PyClassDummySlot;
    type WeakRef = ::pyo3::impl_::pyclass::PyClassDummySlot;
    type BaseNativeType = ::pyo3::PyAny;
}

unsafe impl ::pyo3::pyclass::MutablePyClass for MyClass {}

impl<'a> ::pyo3::derive_utils::ExtractExt<'a> for &'a mut MyClass {
    type Target = ::pyo3::PyRefMut<'a, MyClass>;
}

impl<'a> ::pyo3::derive_utils::ExtractExt<'a> for &'a MyClass {
    type Target = ::pyo3::PyRef<'a, MyClass>;
}

impl ::pyo3::IntoPy<::pyo3::PyObject> for MyClass {
    fn into_py(self, py: ::pyo3::Python) -> ::pyo3::PyObject {
        ::pyo3::IntoPy::into_py(::pyo3::Py::new(py, self).unwrap(), py)
    }
}

impl pyo3::impl_::pyclass::PyClassImpl for MyClass {
    const DOC: &'static str = "Class for demonstration\u{0}";
    const IS_GC: bool = false;
    const IS_BASETYPE: bool = false;
    const IS_SUBCLASS: bool = false;
    type Layout = PyCell<MyClass>;
    type BaseType = PyAny;
    type ThreadChecker = pyo3::impl_::pyclass::ThreadCheckerStub<MyClass>;
    type Mutabilty = pyo3::pyclass::Mutable;

    fn for_all_items(visitor: &mut dyn FnMut(&pyo3::impl_::pyclass::PyClassItems)) {
        use pyo3::impl_::pyclass::*;
        let collector = PyClassImplCollector::<MyClass>::new();
        static INTRINSIC_ITEMS: PyClassItems = PyClassItems { slots: &[], methods: &[] };
        visitor(&INTRINSIC_ITEMS);
        visitor(collector.py_methods());
    }
    fn get_new() -> Option<pyo3::ffi::newfunc> {
        use pyo3::impl_::pyclass::*;
        let collector = PyClassImplCollector::<Self>::new();
        collector.new_impl()
    }
    fn get_alloc() -> Option<pyo3::ffi::allocfunc> {
        use pyo3::impl_::pyclass::*;
        let collector = PyClassImplCollector::<Self>::new();
        collector.alloc_impl()
    }
    fn get_free() -> Option<pyo3::ffi::freefunc> {
        use pyo3::impl_::pyclass::*;
        let collector = PyClassImplCollector::<Self>::new();
        collector.free_impl()
    }
}

impl ::pyo3::impl_::pyclass::PyClassDescriptors<MyClass>
    for ::pyo3::impl_::pyclass::PyClassImplCollector<MyClass>
{
    fn py_class_descriptors(self) -> &'static [::pyo3::class::methods::PyMethodDefType] {
        static METHODS: &[::pyo3::class::methods::PyMethodDefType] = &[];
        METHODS
    }
}
# Python::with_gil(|py| {
#     let cls = py.get_type::<MyClass>();
#     pyo3::py_run!(py, cls, "assert cls.__name__ == 'MyClass'")
# });
>>>>>>> 6f39deaa
# }
```


[`GILGuard`]: {{#PYO3_DOCS_URL}}/pyo3/struct.GILGuard.html
[`PyTypeInfo`]: {{#PYO3_DOCS_URL}}/pyo3/type_object/trait.PyTypeInfo.html
[`PyTypeObject`]: {{#PYO3_DOCS_URL}}/pyo3/type_object/trait.PyTypeObject.html

[`PyCell`]: {{#PYO3_DOCS_URL}}/pyo3/pycell/struct.PyCell.html
[`PyClass`]: {{#PYO3_DOCS_URL}}/pyo3/pyclass/trait.PyClass.html
[`PyRef`]: {{#PYO3_DOCS_URL}}/pyo3/pycell/struct.PyRef.html
[`PyRefMut`]: {{#PYO3_DOCS_URL}}/pyo3/pycell/struct.PyRefMut.html
[`PyClassInitializer<T>`]: {{#PYO3_DOCS_URL}}/pyo3/pyclass_init/struct.PyClassInitializer.html

[`RefCell`]: https://doc.rust-lang.org/std/cell/struct.RefCell.html

[classattr]: https://docs.python.org/3/tutorial/classes.html#class-and-instance-variables

[`multiple-pymethods`]: features.md#multiple-pymethods<|MERGE_RESOLUTION|>--- conflicted
+++ resolved
@@ -930,9 +930,6 @@
 
 ```rust
 # #[cfg(not(feature = "multiple-pymethods"))] {
-<<<<<<< HEAD
-
-=======
 # use pyo3::prelude::*;
 // Note: the implementation differs slightly with the `multiple-pymethods` feature enabled.
 struct MyClass {
@@ -1019,7 +1016,6 @@
 #     let cls = py.get_type::<MyClass>();
 #     pyo3::py_run!(py, cls, "assert cls.__name__ == 'MyClass'")
 # });
->>>>>>> 6f39deaa
 # }
 ```
 
